--- conflicted
+++ resolved
@@ -10,15 +10,9 @@
 )
 
 const (
-<<<<<<< HEAD
-	dollar       = 100000000000 // 10^11 nanocents
-	phaseBlocks  = 10000        // number of blocks in a phase
-	SaleBlockQty = 1000         // number of ndau in a block
-=======
 	phaseBlocks = 10000
 	// SaleBlockQty is the number of ndau in a sale block
 	SaleBlockQty = 1000
->>>>>>> a3d5bf3b
 )
 
 // ApproxPriceAtUnit returns the price of the next ndau in USD given the number
