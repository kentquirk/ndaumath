// Copyright (c) 2014-2016 The btcsuite developers
// Copyright (c) 2018 Oneiro, LLC
// Use of this source code is governed by an ISC
// license that can be found in the LICENSE file.

// This source code is basically a subset of some of btcsuite/bctd. As ndau is
// not bitcoin, there are many things in btcd that are unnecessary for ndau and
// add dependencies and complexity; consequently, we have duplicated the source
// and extracted only those portions that we actually need. The license information
// above is from the original licensing terms for btcsuite.

// For package composability reasons, certain functionality originally located
// in this package was moved to the sibling package `bip32`.

package key

// References:
//   [BIP32]: BIP0032 - Hierarchical Deterministic Wallets
//   https://github.com/bitcoin/bips/blob/master/bip-0032.mediawiki
//   https://github.com/btcsuite/btcd

import (
	"crypto/hmac"
	"crypto/sha256"
	"crypto/sha512"
	"encoding"
	"encoding/binary"
	"errors"
	"fmt"
	"math/big"
	"unicode/utf8"

	"github.com/oneiro-ndev/ndaumath/pkg/signature"

	"github.com/btcsuite/btcd/btcec"
	"github.com/oneiro-ndev/ndaumath/pkg/b32"
	"github.com/oneiro-ndev/ndaumath/pkg/bip32"
)

// bip32 constants are described in bip32 documentation
const (
	RecommendedSeedLen = bip32.RecommendedSeedLen
	HardenedKeyStart   = bip32.HardenedKeyStart
	MinSeedBytes       = bip32.MinSeedBytes
	MaxSeedBytes       = bip32.MaxSeedBytes

	// maxUint8 is the max positive integer which can be serialized in a uint8
	maxUint8 = 1<<8 - 1
)

var (
	// ErrDeriveHardFromPublic describes an error in which the caller
	// attempted to derive a hardened extended key from a public key.
	ErrDeriveHardFromPublic = errors.New(
		"cannot derive a hardened key from a public key")

	// ErrDeriveBeyondMaxDepth describes an error in which the caller
	// has attempted to derive more than 255 keys from a root key.
	ErrDeriveBeyondMaxDepth = errors.New(
		"cannot derive a key with more than 255 indices in its path")

	// ErrNotPrivExtKey describes an error in which the caller attempted
	// to extract a private key from a public extended key.
	ErrNotPrivExtKey = errors.New(
		"unable to create private keys from a public extended key")

	// ErrInvalidChild describes an error in which the child at a specific
	// index is invalid due to the derived key falling outside of the valid
	// range for secp256k1 private keys.  This error indicates the caller
	// should simply ignore the invalid child extended key at this index and
	// increment to the next index.
	ErrInvalidChild = errors.New("the extended key at this index is invalid")

	// ErrUnusableSeed describes an error in which the provided seed is not
	// usable due to the derived key falling outside of the valid range for
	// secp256k1 private keys.  This error indicates the caller must choose
	// another seed.
	ErrUnusableSeed = bip32.ErrUnusableSeed

	// ErrInvalidSeedLen describes an error in which the provided seed or
	// seed length is not in the allowed range.
	ErrInvalidSeedLen = bip32.ErrInvalidSeedLen

	// ErrBadChecksum describes an error in which the checksum encoded with
	// a serialized extended key does not match the calculated value.
	ErrBadChecksum = errors.New("bad extended key checksum")

	// ErrInvalidKeyLen describes an error in which the provided serialized
	// key is not the expected length.
	ErrInvalidKeyLen = errors.New(
		"the provided serialized extended key length is invalid")

	// ErrUnknownHDKeyID describes an error where the provided id which
	// is intended to identify the network for a hierarchical deterministic
	// private extended key is not registered.
	ErrUnknownHDKeyID = errors.New("unknown hd private extended key bytes")

	// ErrInvalidKeyEncoding describes an error where the provided key
	// is not properly formatted in base32 encoding
	ErrInvalidKeyEncoding = errors.New("invalid key encoding")

	// NdauPrivateKeyID is the special prefix we use for ndau private keys
	NdauPrivateKeyID = [3]byte{99, 103, 31} // npvt
	// NdauPublicKeyID is another special prefix
	NdauPublicKeyID = [3]byte{99, 100, 16} // npub
	// TestPrivateKeyID is another special prefix
	TestPrivateKeyID = [3]byte{139, 103, 31} // tpvt
	// TestPublicKeyID is another special prefix
	TestPublicKeyID = [3]byte{139, 100, 16} // tpub
)

// fingerprint calculates the checksum of sha256(b).
func fingerprint(buf []byte) []byte {
	hasher := sha256.New()
	hasher.Write(buf)
	return b32.Checksum24(hasher.Sum(nil))
}

// doubleHashB calculates hash(hash(b)) and returns the resulting bytes.
func doubleHashB(b []byte) []byte {
	first := sha256.Sum256(b)
	second := sha256.Sum256(first[:])
	return second[:]
}

// ExtendedKey houses all the information needed to support a hierarchical
// deterministic extended key.  See the package overview documentation for
// more details on how to use extended keys.
type ExtendedKey struct {
	key       []byte // This will be the pubkey for extended pub keys
	pubKey    []byte // This will only be set for extended priv keys
	chainCode []byte
	depth     uint8
	parentFP  []byte
	childNum  uint32
	isPrivate bool
}

// ensure ExtendedKey implements Text(Un)Marshaller
var _ encoding.TextMarshaler = (*ExtendedKey)(nil)
var _ encoding.TextUnmarshaler = (*ExtendedKey)(nil)

// NewExtendedKey returns a new instance of an extended key with the given
// fields.  No error checking is performed here as it's only intended to be a
// convenience method used to create a populated struct. This function should
// only by used by applications that need to create custom ExtendedKeys. All
// other applications should just use NewMaster, Child, or Public.
func NewExtendedKey(key, chainCode, parentFP []byte, depth uint8,
	childNum uint32, isPrivate bool) *ExtendedKey {

	// NOTE: The pubKey field is intentionally left nil so it is only
	// computed and memoized as required.
	return &ExtendedKey{
		key:       key,
		chainCode: chainCode,
		depth:     depth,
		parentFP:  parentFP,
		childNum:  childNum,
		isPrivate: isPrivate,
	}
}

// PubKeyBytes returns bytes for the serialized compressed public key associated
// with this extended key in an efficient manner including memoization as
// necessary.
//
// When the extended key is already a public key, the key is simply returned as
// is since it's already in the correct form.  However, when the extended key is
// a private key, the public key will be calculated and memoized so future
// accesses can simply return the cached result.
func (k *ExtendedKey) PubKeyBytes() []byte {
	// Just return the key if it's already an extended public key.
	if !k.isPrivate {
		return k.key
	}

	// This is a private extended key, so calculate and memoize the public
	// key if needed.
	if len(k.pubKey) == 0 {
		k.pubKey = bip32.PrivateToPublic(k.key)
	}

	return k.pubKey
}

// IsPrivate returns whether or not the extended key is a private extended key.
//
// A private extended key can be used to derive both hardened and non-hardened
// child private and public extended keys.  A public extended key can only be
// used to derive non-hardened child public extended keys.
func (k *ExtendedKey) IsPrivate() bool {
	return k.isPrivate
}

// Depth returns the current derivation level with respect to the root.
//
// The root key has depth zero, and the field has a maximum of 255 due to
// how depth is serialized.
func (k *ExtendedKey) Depth() uint8 {
	return k.depth
}

// ParentFingerprint returns a fingerprint of the parent extended key from which
// this one was derived.
// Since the fingerprint is 3 bytes, we set the high byte to 0 before returning it
// as a uint32
func (k *ExtendedKey) ParentFingerprint() uint32 {
	b := append([]byte{0}, k.parentFP...)
	return binary.BigEndian.Uint32(b)
}

// Child returns a derived child extended key at the given index.  When this
// extended key is a private extended key (as determined by the IsPrivate
// function), a private extended key will be derived.  Otherwise, the derived
// extended key will be also be a public extended key.
//
// When the index is greater to or equal than the HardenedKeyStart constant, the
// derived extended key will be a hardened extended key.  It is only possible to
// derive a hardended extended key from a private extended key.  Consequently,
// this function will return ErrDeriveHardFromPublic if a hardened child
// extended key is requested from a public extended key.
//
// A hardened extended key is useful since, as previously mentioned, it requires
// a parent private extended key to derive.  In other words, normal child
// extended public keys can be derived from a parent public extended key (no
// knowledge of the parent private key) whereas hardened extended keys may not
// be.
//
// NOTE: There is an extremely small chance (< 1 in 2^127) the specific child
// index does not derive to a usable child.  The ErrInvalidChild error will be
// returned if this should occur, and the caller is expected to ignore the
// invalid child and simply increment to the next index.
func (k *ExtendedKey) Child(i uint32) (*ExtendedKey, error) {
	// Prevent derivation of children beyond the max allowed depth.
	if k.depth == maxUint8 {
		return nil, ErrDeriveBeyondMaxDepth
	}

	// There are four scenarios that could happen here:
	// 1) Private extended key -> Hardened child private extended key
	// 2) Private extended key -> Non-hardened child private extended key
	// 3) Public extended key -> Non-hardened child public extended key
	// 4) Public extended key -> Hardened child public extended key (INVALID!)

	// Case #4 is invalid, so error out early.
	// A hardened child extended key may not be created from a public
	// extended key.
	isChildHardened := i >= HardenedKeyStart
	if !k.isPrivate && isChildHardened {
		return nil, ErrDeriveHardFromPublic
	}

	// The data used to derive the child key depends on whether or not the
	// child is hardened per [BIP32].
	//
	// For hardened children:
	//   0x00 || ser256(parentKey) || ser32(i)
	//
	// For normal children:
	//   serP(parentPubKey) || ser32(i)
	keyLen := 33
	data := make([]byte, keyLen+4)
	if isChildHardened {
		// Case #1.
		// When the child is a hardened child, the key is known to be a
		// private key due to the above early return.  Pad it with a
		// leading zero as required by [BIP32] for deriving the child.
		copy(data[1:], k.key)
	} else {
		// Case #2 or #3.
		// This is either a public or private extended key, but in
		// either case, the data which is used to derive the child key
		// starts with the secp256k1 compressed public key bytes.
		copy(data, k.PubKeyBytes())
	}
	binary.BigEndian.PutUint32(data[keyLen:], i)

	// Take the HMAC-SHA512 of the current key's chain code and the derived
	// data:
	//   I = HMAC-SHA512(Key = chainCode, Data = data)
	hmac512 := hmac.New(sha512.New, k.chainCode)
	hmac512.Write(data)
	ilr := hmac512.Sum(nil)

	// Split "I" into two 32-byte sequences Il and Ir where:
	//   Il = intermediate key used to derive the child
	//   Ir = child chain code
	il := ilr[:len(ilr)/2]
	childChainCode := ilr[len(ilr)/2:]

	// Both derived public or private keys rely on treating the left 32-byte
	// sequence calculated above (Il) as a 256-bit integer that must be
	// within the valid range for a secp256k1 private key.  There is a small
	// chance (< 1 in 2^127) this condition will not hold, and in that case,
	// a child extended key can't be created for this index and the caller
	// should simply increment to the next index.
	ilNum := new(big.Int).SetBytes(il)
	if ilNum.Cmp(btcec.S256().N) >= 0 || ilNum.Sign() == 0 {
		return nil, ErrInvalidChild
	}

	// The algorithm used to derive the child key depends on whether or not
	// a private or public child is being derived.
	//
	// For private children:
	//   childKey = parse256(Il) + parentKey
	//
	// For public children:
	//   childKey = serP(point(parse256(Il)) + parentKey)
	var isPrivate bool
	var childKey []byte
	if k.isPrivate {
		// Case #1 or #2.
		// Add the parent private key to the intermediate private key to
		// derive the final child key.
		//
		// childKey = parse256(Il) + parenKey
		keyNum := new(big.Int).SetBytes(k.key)
		ilNum.Add(ilNum, keyNum)
		ilNum.Mod(ilNum, btcec.S256().N)
		// the bytes function here returns a minimum-length buffer to represent a big-endian
		// value. It actually works to trim leading zeros, but we definitely don't want that
		// as we have an assumption that all keys are the same length. So we might need to
		// put the zeros back on the front.
		childKey = ilNum.Bytes()
		if len(childKey) < 32 {
			buf := make([]byte, 32)
			offset := 32 - len(childKey)
			for i := range childKey {
				buf[i+offset] = childKey[i]
			}
			childKey = buf
		}
		isPrivate = true
	} else {
		// Case #3.
		// Calculate the corresponding intermediate public key for
		// intermediate private key.
		ilx, ily := btcec.S256().ScalarBaseMult(il)
		if ilx.Sign() == 0 || ily.Sign() == 0 {
			return nil, ErrInvalidChild
		}

		// Convert the serialized compressed parent public key into X
		// and Y coordinates so it can be added to the intermediate
		// public key.
		pubKey, err := btcec.ParsePubKey(k.key, btcec.S256())
		if err != nil {
			return nil, err
		}

		// Add the intermediate public key to the parent public key to
		// derive the final child key.
		//
		// childKey = serP(point(parse256(Il)) + parentKey)
		childX, childY := btcec.S256().Add(ilx, ily, pubKey.X, pubKey.Y)
		pk := btcec.PublicKey{Curve: btcec.S256(), X: childX, Y: childY}
		childKey = pk.SerializeCompressed()
	}

	// The fingerprint of the parent for the derived child is the checksum24
	// of the SHA256(parentPubKey).
	parentFP := fingerprint(k.PubKeyBytes())
	return NewExtendedKey(childKey, childChainCode, parentFP,
		k.depth+1, i, isPrivate), nil
}

// Public returns a new extended public key from this extended private key.  The
// same extended key will be returned unaltered if it is already an extended
// public key.
//
// As the name implies, an extended public key does not have access to the
// private key, so it is not capable of signing transactions or deriving
// child extended private keys.  However, it is capable of deriving further
// child extended public keys.
func (k *ExtendedKey) Public() (*ExtendedKey, error) {
	// Already an extended public key.
	if !k.isPrivate {
		return k, nil
	}

	// Convert it to an extended public key.  The key for the new extended
	// key will simply be the pubkey of the current extended private key.
	//
	// This is the function N((k,c)) -> (K, c) from [BIP32].
	return NewExtendedKey(k.PubKeyBytes(), k.chainCode, k.parentFP,
		k.depth, k.childNum, false), nil
}

// HardenedChild returns the n'th hardened child of the given extended key.
//
// The parent key must be a private key.
// A HardenedChild is guaranteed to have been derived from a private key.
// It is an error if the given key is already a hardened key.
func (k *ExtendedKey) HardenedChild(n uint32) (*ExtendedKey, error) {
	ndx := n + HardenedKeyStart
	nk, err := k.Child(ndx)
	return nk, err
}

// ECPubKey converts the extended key to a btcec public key and returns it.
func (k *ExtendedKey) ECPubKey() (*btcec.PublicKey, error) {
	return btcec.ParsePubKey(k.PubKeyBytes(), btcec.S256())
}

// ECPrivKey converts the extended key to a btcec private key and returns it.
//
// As you might imagine this is only possible if the extended key is a private
// extended key (as determined by the IsPrivate function).  The ErrNotPrivExtKey
// error will be returned if this function is called on a public extended key.
func (k *ExtendedKey) ECPrivKey() (*btcec.PrivateKey, error) {
	if !k.isPrivate {
		return nil, ErrNotPrivExtKey
	}

	privKey, _ := btcec.PrivKeyFromBytes(btcec.S256(), k.key)
	return privKey, nil
}

// SPubKey converts the extended key to a signature.PublicKey and returns it.
func (k *ExtendedKey) SPubKey() (*signature.PublicKey, error) {
	pub, err := k.Public()
	if err != nil {
		return nil, err
	}
	sk, err := pub.AsSignatureKey()
	if err != nil {
		return nil, err
	}
	return sk.(*signature.PublicKey), err
}

// SPrivKey converts the extended key to a signature.PrivateKey and returns it.
//
// As you might imagine this is only possible if the extended key is a private
// extended key (as determined by the IsPrivate function).  The ErrNotPrivExtKey
// error will be returned if this function is called on a public extended key.
func (k *ExtendedKey) SPrivKey() (*signature.PrivateKey, error) {
	if !k.isPrivate {
		return nil, ErrNotPrivExtKey
	}

	sk, err := k.AsSignatureKey()
	if err != nil {
		return nil, err
	}
	return sk.(*signature.PrivateKey), err
}

const extraLen = 1 + 3 + 4 + 32

// extra serializes all extra data associated with this key
func (k *ExtendedKey) extra() []byte {
	var childNumBytes [4]byte
	binary.BigEndian.PutUint32(childNumBytes[:], k.childNum)

	// The serialized format is:
	//   field | width (bytes) | notes
	//   ------|-------
	//   depth | 1
	//   parent fingerprint | 3
	//   child num | 4 | serialized as big-endian uint32
	//   chain code | 32
	serializedBytes := make([]byte, 0, extraLen)
	serializedBytes = append(serializedBytes, k.depth)
	serializedBytes = append(serializedBytes, k.parentFP...)
	serializedBytes = append(serializedBytes, childNumBytes[:]...)
	serializedBytes = append(serializedBytes, k.chainCode...)

	return serializedBytes
}

// parseExtra parses extra data associated with this key
func (k *ExtendedKey) parseExtra(data []byte) error {
	// The serialized format is:
	//   field | width (bytes) | notes
	//   ------|-------
	//   depth | 1
	//   parent fingerprint | 3
	//   child num | 4 | serialized as big-endian uint32
	//   chain code | 32
	if len(data) < extraLen {
		return errors.New("cannot parseExtra: too few bytes in data")
	}
	k.depth = data[0]
	k.parentFP = data[1:4]
	k.childNum = binary.BigEndian.Uint32(data[4:8])
	k.chainCode = data[8:40]

	return nil
}

// zero sets all bytes in the passed slice to zero.  This is used to
// explicitly clear private key material from memory.
func zero(b []byte) {
	lenb := len(b)
	for i := 0; i < lenb; i++ {
		b[i] = 0
	}
}

// Zero manually clears all fields and bytes in the extended key.  This can be
// used to explicitly clear key material from memory for enhanced security
// against memory scraping.  This function only clears this particular key and
// not any children that have already been derived.
func (k *ExtendedKey) Zero() {
	zero(k.key)
	zero(k.pubKey)
	zero(k.chainCode)
	zero(k.parentFP)
	k.key = nil
	k.depth = 0
	k.childNum = 0
	k.isPrivate = false
}

// NewMaster creates a new master node for use in creating a hierarchical
// deterministic key chain.  The seed must be between 128 and 512 bits and
// should be generated by a cryptographically secure random generation source.
//
// NOTE: There is an extremely small chance (< 1 in 2^127) the provided seed
// will derive to an unusable secret key.  The ErrUnusable error will be
// returned if this should occur, so the caller must check for it and generate a
// new seed accordingly.
func NewMaster(seed []byte) (*ExtendedKey, error) {
	secretKey, chainCode, err := bip32.NewMaster(seed)
	if err != nil {
		return nil, err
	}

	parentFP := []byte{0x00, 0x00, 0x00}
	return NewExtendedKey(secretKey[:], chainCode[:], parentFP, 0, 0, true), nil
}

// GenerateSeed returns a cryptographically secure random seed that can be used
// as the input for the NewMaster function to generate a new master node.
//
// The length is in bytes and it must be between 16 and 64 (128 to 512 bits).
// The recommended length is 32 (256 bits) as defined by the RecommendedSeedLen
// constant.
func GenerateSeed(length uint8) ([]byte, error) {
	return bip32.GenerateSeed(length, nil)
}

// Bytes returns the bytes of the key
func (k *ExtendedKey) Bytes() []byte {
	return k.key
}

// FromSignatureKey attempts to construct an ExtendedKey from a signature.Key instance
func (k *ExtendedKey) FromSignatureKey(key signature.Key) (err error) {
	k.Zero()

	if signature.NameOf(key.Algorithm()) != signature.NameOf(signature.Secp256k1) {
		err = fmt.Errorf(
			"ExtendedKey must use %s algorithm; provided key uses %s",
			signature.NameOf(signature.Secp256k1),
			signature.NameOf(key.Algorithm()),
		)
		return
	}

	k.isPrivate = signature.IsPrivate(key)
	k.key = key.KeyBytes()
	err = k.parseExtra(key.ExtraBytes())
	return
}

// FromSignatureKey attempts to construct an ExtendedKey from a signature.Key instance
func FromSignatureKey(key signature.Key) (ek *ExtendedKey, err error) {
	ek = new(ExtendedKey)
	err = ek.FromSignatureKey(key)
	return
}

// AsSignatureKey converts this ExtendedKey into a signature.Key instance
func (k ExtendedKey) AsSignatureKey() (signature.Key, error) {
	if k.isPrivate {
		priv, err := signature.RawPrivateKey(signature.Secp256k1, k.key, k.extra())
<<<<<<< HEAD
		return priv, err
	}
	pub, err := signature.RawPublicKey(signature.Secp256k1, k.key, k.extra())
	return pub, err
=======
		if err != nil {
			return signature.Key{}, err
		}
		return signature.Key(*priv), nil
	}
	pub, err := signature.RawPublicKey(signature.Secp256k1, k.key, k.extra())
	if err != nil {
		return signature.Key{}, err
	}
	return signature.Key(*pub), nil
>>>>>>> 7718d898
}

// MarshalText implements encoding.TextMarshaler
func (k ExtendedKey) MarshalText() ([]byte, error) {
	key, err := k.AsSignatureKey()
	if err != nil {
		return nil, err
	}
	return key.MarshalText()
}

// UnmarshalText implements encoding.TextUnmarshaler
func (k *ExtendedKey) UnmarshalText(text []byte) (err error) {
	if !utf8.Valid(text) {
		return errors.New("text not valid utf-8")
	}

	k.Zero()
	key, err := signature.ParseKey(string(text))
	if err != nil {
		return err
	}
	return k.FromSignatureKey(key)
}<|MERGE_RESOLUTION|>--- conflicted
+++ resolved
@@ -577,23 +577,10 @@
 func (k ExtendedKey) AsSignatureKey() (signature.Key, error) {
 	if k.isPrivate {
 		priv, err := signature.RawPrivateKey(signature.Secp256k1, k.key, k.extra())
-<<<<<<< HEAD
 		return priv, err
 	}
 	pub, err := signature.RawPublicKey(signature.Secp256k1, k.key, k.extra())
 	return pub, err
-=======
-		if err != nil {
-			return signature.Key{}, err
-		}
-		return signature.Key(*priv), nil
-	}
-	pub, err := signature.RawPublicKey(signature.Secp256k1, k.key, k.extra())
-	if err != nil {
-		return signature.Key{}, err
-	}
-	return signature.Key(*pub), nil
->>>>>>> 7718d898
 }
 
 // MarshalText implements encoding.TextMarshaler
