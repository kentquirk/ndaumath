address = require("./keyaddr.js");

mk = address.NewPrivateMaster('asdfwdsdfdewidkdkffjfjfuggujfjug');
console.log(mk);
mk.then((k) => {
    console.log(k)
    pubkey = k.Neuter()
    console.log(pubkey);
}).catch((e) => {
    console.log("master key error: ", e);
    process.exit(1);
});

mk.then((k) => {
    msg = "CAFEF00DBAAD1DEA"
    k.Sign(msg).then((sig) => {
        console.log(sig)
        pubkey = k.Neuter()
        sig.Verify(msg, k.key).then((b) => {
            console.log("Verified: ", b)
        }).catch((e) => {
            console.log("NO verify: ", e);
            process.exit(1);
        });

<<<<<<< HEAD
}).catch((e) => console.log("error: ", e));

theBytes = '\x00\x01\x02\x03\x04\x05\x06\x07\x08\x09\x0A\x0B\x0C\x0D\x0E\x0F';
theWords = ['abandon',
    'amount',
    'liar',
    'amount',
    'expire',
    'adjust',
    'cage',
    'candy',
    'arch',
    'gather',
    'drum',
    'bundle'];

wordlist = address.wordsFromBytes('en', theBytes).then((l) => {
    console.log(l);
    err = false
    for (i = 0; i < theWords.length; i++) {
        if (l[i] != theWords[i]) {
            err = true
        }
    }
    if (err) {
        console.log("wordsFromBytes didn't return expected result")
    }
}).catch((e) => console.log("error: ", e));

bytes = address.bytesFromWords('en', theWords).then((b) => {
    if (b != theBytes) {
        console.log("bytesFromWords didn't return the expected result")
    }
}).catch((e) => console.log("error: ", e));
=======
    }).catch((e) => {
        console.log("sigerror: ", e);
        process.exit(1);
    });

}).catch((e) => {
    console.log("error: ", e);
    process.exit(1);
});
>>>>>>> 957e6fed
<|MERGE_RESOLUTION|>--- conflicted
+++ resolved
@@ -1,71 +1,75 @@
-address = require("./keyaddr.js");
+const address = require('./keyaddr.js');
 
 mk = address.NewPrivateMaster('asdfwdsdfdewidkdkffjfjfuggujfjug');
 console.log(mk);
-mk.then((k) => {
-    console.log(k)
-    pubkey = k.Neuter()
+mk
+  .then((k) => {
+    console.log(k);
+    pubkey = k.Neuter();
     console.log(pubkey);
-}).catch((e) => {
-    console.log("master key error: ", e);
-    process.exit(1);
-});
+  })
+  .catch((e) => {
+    console.log('master key error: ', e);
+  });
 
-mk.then((k) => {
-    msg = "CAFEF00DBAAD1DEA"
-    k.Sign(msg).then((sig) => {
-        console.log(sig)
-        pubkey = k.Neuter()
-        sig.Verify(msg, k.key).then((b) => {
-            console.log("Verified: ", b)
-        }).catch((e) => {
-            console.log("NO verify: ", e);
-            process.exit(1);
-        });
-
-<<<<<<< HEAD
-}).catch((e) => console.log("error: ", e));
+mk
+  .then((k) => {
+    msg = 'CAFEF00DBAAD1DEA';
+    k
+      .Sign(msg)
+      .then((sig) => {
+        console.log(sig);
+        pubkey = k.Neuter();
+        sig
+          .Verify(msg, k.key)
+          .then((b) => {
+            console.log('Verified: ', b);
+          })
+          .catch((e) => {
+            console.log('NO verify: ', e);
+          });
+      })
+      .catch((e) => console.log('error: ', e));
+  })
+  .catch((e) => console.log('error: ', e));
 
 theBytes = '\x00\x01\x02\x03\x04\x05\x06\x07\x08\x09\x0A\x0B\x0C\x0D\x0E\x0F';
-theWords = ['abandon',
-    'amount',
-    'liar',
-    'amount',
-    'expire',
-    'adjust',
-    'cage',
-    'candy',
-    'arch',
-    'gather',
-    'drum',
-    'bundle'];
+theWords = [
+  'abandon',
+  'amount',
+  'liar',
+  'amount',
+  'expire',
+  'adjust',
+  'cage',
+  'candy',
+  'arch',
+  'gather',
+  'drum',
+  'bundle'
+];
 
-wordlist = address.wordsFromBytes('en', theBytes).then((l) => {
+wordlist = address
+  .wordsFromBytes('en', theBytes)
+  .then((l) => {
     console.log(l);
-    err = false
+    err = false;
     for (i = 0; i < theWords.length; i++) {
-        if (l[i] != theWords[i]) {
-            err = true
-        }
+      if (l[i] != theWords[i]) {
+        err = true;
+      }
     }
     if (err) {
-        console.log("wordsFromBytes didn't return expected result")
+      console.log("wordsFromBytes didn't return expected result");
     }
-}).catch((e) => console.log("error: ", e));
+  })
+  .catch((e) => console.log('error: ', e));
 
-bytes = address.bytesFromWords('en', theWords).then((b) => {
+bytes = address
+  .bytesFromWords('en', theWords)
+  .then((b) => {
     if (b != theBytes) {
-        console.log("bytesFromWords didn't return the expected result")
+      console.log("bytesFromWords didn't return the expected result");
     }
-}).catch((e) => console.log("error: ", e));
-=======
-    }).catch((e) => {
-        console.log("sigerror: ", e);
-        process.exit(1);
-    });
-
-}).catch((e) => {
-    console.log("error: ", e);
-    process.exit(1);
-});
->>>>>>> 957e6fed
+  })
+  .catch((e) => console.log('error: ', e));